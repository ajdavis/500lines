<table class="summary">
  <th>Name</th>
  <th>Method</th>
  <th>Format</th>
  <th>Actual</th>
  <th>Calculated</th>
  <th>Delta</th>
  <th>User</th>
  <th></th>
  <% uploads.each do |upload| %>
    <% analyzer = upload.analyzer %>
    <tr>
<<<<<<< HEAD
      <td><%= analyzer.user.gender %></td>
      <td><%= analyzer.device.method %></td>
      <td><%= analyzer.processor.format %></td>
      <td><%= analyzer.device.trial %></td>
      <td><%= analyzer.device.steps %></td>
      <td><%= analyzer.steps %></td>
      <td>
        <%= 
          analyzer.device.steps ? (analyzer.steps - analyzer.device.steps) : '-' 
        %>
      </td>
      <% if detail_hidden %>
        <td><a href=<%= "upload/" + upload.file_name %>>Detail</a></td>
=======
      <td><%= analyzer.trial.name %></td>
      <td><%= analyzer.trial.method %></td>
      <td><%= analyzer.processor.format %></td>
      <td><%= analyzer.trial.steps %></td>
      <td><%= analyzer.steps %></td>
      <td>
        <%= 
          analyzer.trial.steps ? (analyzer.steps - analyzer.trial.steps) : '-' 
        %>
      </td>
      <td><%= analyzer.user.gender %></td>
      <% if detail_hidden %>
        <td><a href=<%= "upload/" + upload.file_path %>>Detail</a></td>
>>>>>>> a10f8366
      <% else %>
        <td><%= ViewHelper.format_distance(analyzer.distance) %></td>
        <td><%= ViewHelper.format_time(analyzer.time) %></td>
      <% end %>
    </tr>
  <% end %>
</table>
<|MERGE_RESOLUTION|>--- conflicted
+++ resolved
@@ -10,21 +10,6 @@
   <% uploads.each do |upload| %>
     <% analyzer = upload.analyzer %>
     <tr>
-<<<<<<< HEAD
-      <td><%= analyzer.user.gender %></td>
-      <td><%= analyzer.device.method %></td>
-      <td><%= analyzer.processor.format %></td>
-      <td><%= analyzer.device.trial %></td>
-      <td><%= analyzer.device.steps %></td>
-      <td><%= analyzer.steps %></td>
-      <td>
-        <%= 
-          analyzer.device.steps ? (analyzer.steps - analyzer.device.steps) : '-' 
-        %>
-      </td>
-      <% if detail_hidden %>
-        <td><a href=<%= "upload/" + upload.file_name %>>Detail</a></td>
-=======
       <td><%= analyzer.trial.name %></td>
       <td><%= analyzer.trial.method %></td>
       <td><%= analyzer.processor.format %></td>
@@ -38,7 +23,6 @@
       <td><%= analyzer.user.gender %></td>
       <% if detail_hidden %>
         <td><a href=<%= "upload/" + upload.file_path %>>Detail</a></td>
->>>>>>> a10f8366
       <% else %>
         <td><%= ViewHelper.format_distance(analyzer.distance) %></td>
         <td><%= ViewHelper.format_time(analyzer.time) %></td>
